--- conflicted
+++ resolved
@@ -47,18 +47,13 @@
             }
         };
 
-<<<<<<< HEAD
-        let (engine, engine_handle) =
-            Engine::new(tuner, samplers, ir_cabinet, peak_meter, metronome)?;
-=======
         let available_irs = ir_cabinet
             .as_ref()
             .map(|c| c.available_ir_names())
             .unwrap_or_default();
 
-        let (engine, engine_handle) = Engine::new(tuner, samplers, ir_cabinet, peak_meter)?;
->>>>>>> 0936d2c9
-
+        let (engine, engine_handle) =
+            Engine::new(tuner, samplers, ir_cabinet, peak_meter, metronome)?;
         let jack_handler =
             ProcessHandler::new(&client, engine).context("failed to create process handler")?;
 
