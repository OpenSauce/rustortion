use anyhow::{Context, Result, anyhow};
use hound::WavReader;
use log::{debug, info, warn};
use std::fs;
use std::path::{Path, PathBuf};

use rubato::{
    Resampler, SincFixedIn, SincInterpolationParameters, SincInterpolationType, WindowFunction,
};

pub struct IrLoader {
    available_ir_paths: Vec<(String, PathBuf)>,
    ir_directory: PathBuf,
    target_sample_rate: usize,
}

impl IrLoader {
    pub fn new(directory: &Path, target_sample_rate: usize) -> Result<IrLoader> {
        let mut loader = IrLoader {
            available_ir_paths: Vec::new(),
            ir_directory: directory.to_path_buf(),
            target_sample_rate,
        };

        loader.scan_ir_directory()?;

        Ok(loader)
    }

    pub fn get_first(&self) -> Result<Vec<f32>> {
        if self.available_ir_paths.is_empty() {
            return Err(anyhow!("available_ir_paths is empty"));
        }

        self.load_ir(&self.available_ir_paths[0].1)
    }

    pub fn load_by_name(&self, name: &str) -> Result<Vec<f32>> {
        for (ir_name, ir_path) in &self.available_ir_paths {
            if ir_name == name {
                return self.load_ir(ir_path);
            }
        }

        Err(anyhow!("ir name '{}' not found", name))
    }

    // available ir names returns a string list of impulse response names
    pub fn available_ir_names(&self) -> Vec<String> {
        self.available_ir_paths
            .iter()
            .map(|(name, _)| name.clone())
            .collect()
    }

    pub fn load_ir(&self, path: &Path) -> Result<Vec<f32>> {
        let reader = WavReader::open(path).context("Failed to open WAV file")?;
        let spec = reader.spec();

        let samples: Vec<f32> = if spec.sample_format == hound::SampleFormat::Float {
            reader
                .into_samples::<f32>()
                .collect::<Result<Vec<_>, _>>()
                .context("Failed to read float samples")?
        } else {
            let max_val = (1 << (spec.bits_per_sample - 1)) as f32;
            reader
                .into_samples::<i32>()
                .map(|s| s.map(|v| v as f32 / max_val))
                .collect::<Result<Vec<_>, _>>()
                .context("Failed to read integer samples")?
        };

        let mono = if spec.channels > 1 {
            samples
                .chunks(spec.channels as usize)
                .map(|c| c.iter().sum::<f32>() / spec.channels as f32)
                .collect()
        } else {
            samples
        };

        let mut resampled = if spec.sample_rate != self.target_sample_rate as u32 {
            debug!(
                "Resampling IR from {} Hz to {} Hz",
                spec.sample_rate, self.target_sample_rate
            );
            resample(&mono, spec.sample_rate, self.target_sample_rate as u32)?
        } else {
            mono
        };

        if let Some(max) = resampled.iter().fold(None::<f32>, |m, &x| {
            Some(m.map_or(x.abs(), |mm| mm.max(x.abs())))
        }) && max > 0.0
        {
            let g = 0.9 / max;
            for s in &mut resampled {
                *s *= g;
            }
        }

        Ok(resampled)
    }

    pub fn scan_ir_directory(&mut self) -> Result<()> {
        if !self.ir_directory.exists() {
            fs::create_dir_all(&self.ir_directory).context("Failed to create IR directory")?;
            warn!("IR directory created at {:?}", self.ir_directory);
            return Ok(());
        }

        self.available_ir_paths.clear();
        let base = self.ir_directory.clone();
        self.scan_recursive(&base, &base)?;

        self.available_ir_paths.sort_by(|a, b| {
            let a_sep_count = a.0.matches('/').count();
            let b_sep_count = b.0.matches('/').count();
            a_sep_count.cmp(&b_sep_count).then_with(|| a.0.cmp(&b.0))
        });

        info!(
            "Found {} impulse response files",
            self.available_ir_paths.len()
        );
        Ok(())
    }

    fn scan_recursive(&mut self, current_dir: &Path, base_dir: &Path) -> Result<()> {
        for entry in fs::read_dir(current_dir)? {
            let entry = entry?;
            let path = entry.path();

            if path.is_dir() {
                self.scan_recursive(&path, base_dir)?;
            } else if path.extension().and_then(|s| s.to_str()) == Some("wav") {
                let relative_path = path
                    .strip_prefix(base_dir)
                    .unwrap_or(&path)
                    .to_string_lossy()
                    .replace('\\', "/");

                self.available_ir_paths.push((relative_path, path));
            }
        }
        Ok(())
    }
}

/// resample takes input samples at a given sample_rate and returns them in the target sample_rate
fn resample(samples: &[f32], from_rate: u32, to_rate: u32) -> Result<Vec<f32>> {
    if from_rate == to_rate {
        return Ok(samples.to_vec());
    }

<<<<<<< HEAD
    let ratio = to_rate as f64 / from_rate as f64;
=======
    // Large fft size for better quality
    let fft_len = 8192;
>>>>>>> caea2f74

    let params = SincInterpolationParameters {
        sinc_len: 256,
        f_cutoff: 0.95,
        interpolation: SincInterpolationType::Linear,
        oversampling_factor: 256,
        window: WindowFunction::BlackmanHarris2,
    };

    let mut resampler = SincFixedIn::<f32>::new(ratio, 1.0, params, samples.len(), 1)?;

<<<<<<< HEAD
    let input = vec![samples.to_vec()];
    let output = resampler.process(&input, None)?;
=======
    // If the resample chunks size does not does not evenly divide the input, pad with zeros
    let mut padded_input = samples.to_vec();
    let remainder = padded_input.len() % chunk_size;
    if remainder != 0 {
        padded_input.extend(vec![0.0; chunk_size - remainder]);
    }

    let mut output = Vec::new();

    // Process chunks
    for chunk in padded_input.chunks(chunk_size) {
        let input_chunk = vec![chunk.to_vec()];
        let out_chunk = resampler.process(&input_chunk, None)?;
        output.extend_from_slice(&out_chunk[0]);
    }

    // If there is a delay from the resampler, remove it
    if delay < output.len() {
        output = output[delay..].to_vec();
    }

    // Remove any extra samples added due to padding
    let expected_len = (samples.len() as f64 * to_rate as f64 / from_rate as f64) as usize;
    output.truncate(expected_len);
>>>>>>> caea2f74

    Ok(output.into_iter().next().unwrap())
}

#[cfg(test)]
mod tests {
    use super::*;
    use tempfile::TempDir;

    #[test]
    fn test_scan_ir_directory_finds_wavs() -> anyhow::Result<()> {
        let tmp = TempDir::new()?;
        let ir_dir = tmp.path().join("irs");
        std::fs::create_dir_all(ir_dir.join("nested"))?;

        std::fs::write(ir_dir.join("a.wav"), "")?;
        std::fs::write(ir_dir.join("nested").join("b.wav"), "")?;

        let mut cab = IrLoader::new(&ir_dir, 48000)?;
        cab.scan_ir_directory()?;

        let names = cab
            .available_ir_paths
            .iter()
            .map(|(name, _)| name.as_str())
            .collect::<Vec<&str>>();
        assert_eq!(names, vec!["a.wav", "nested/b.wav"]);

        Ok(())
    }

    #[test]
    fn test_resample_changes_sample_rate() -> anyhow::Result<()> {
        let input_samples: Vec<f32> = (0..48000).map(|x| (x as f32).sin()).collect();

        let resampled = resample(&input_samples, 48000, 44000)?;

        assert_eq!(resampled.len(), 24000);

        Ok(())
    }
}<|MERGE_RESOLUTION|>--- conflicted
+++ resolved
@@ -154,12 +154,7 @@
         return Ok(samples.to_vec());
     }
 
-<<<<<<< HEAD
     let ratio = to_rate as f64 / from_rate as f64;
-=======
-    // Large fft size for better quality
-    let fft_len = 8192;
->>>>>>> caea2f74
 
     let params = SincInterpolationParameters {
         sinc_len: 256,
@@ -171,35 +166,8 @@
 
     let mut resampler = SincFixedIn::<f32>::new(ratio, 1.0, params, samples.len(), 1)?;
 
-<<<<<<< HEAD
     let input = vec![samples.to_vec()];
     let output = resampler.process(&input, None)?;
-=======
-    // If the resample chunks size does not does not evenly divide the input, pad with zeros
-    let mut padded_input = samples.to_vec();
-    let remainder = padded_input.len() % chunk_size;
-    if remainder != 0 {
-        padded_input.extend(vec![0.0; chunk_size - remainder]);
-    }
-
-    let mut output = Vec::new();
-
-    // Process chunks
-    for chunk in padded_input.chunks(chunk_size) {
-        let input_chunk = vec![chunk.to_vec()];
-        let out_chunk = resampler.process(&input_chunk, None)?;
-        output.extend_from_slice(&out_chunk[0]);
-    }
-
-    // If there is a delay from the resampler, remove it
-    if delay < output.len() {
-        output = output[delay..].to_vec();
-    }
-
-    // Remove any extra samples added due to padding
-    let expected_len = (samples.len() as f64 * to_rate as f64 / from_rate as f64) as usize;
-    output.truncate(expected_len);
->>>>>>> caea2f74
 
     Ok(output.into_iter().next().unwrap())
 }
@@ -232,13 +200,22 @@
     }
 
     #[test]
-    fn test_resample_changes_sample_rate() -> anyhow::Result<()> {
-        let input_samples: Vec<f32> = (0..48000).map(|x| (x as f32).sin()).collect();
-
-        let resampled = resample(&input_samples, 48000, 44000)?;
-
-        assert_eq!(resampled.len(), 24000);
-
+    fn test_resample_halves_length() -> anyhow::Result<()> {
+        let input: Vec<f32> = (0..48000).map(|x| (x as f32).sin()).collect();
+        let output = resample(&input, 48000, 24000)?;
+
+        // It's not guarenteed to be exactly half but it should be approximately
+        assert!(output.len() > 23000 && output.len() < 25000);
+        Ok(())
+    }
+
+    #[test]
+    fn test_resample_same_rate_unchanged() -> anyhow::Result<()> {
+        let input: Vec<f32> = (0..1000).map(|x| (x as f32).sin()).collect();
+        let output = resample(&input, 48000, 48000)?;
+
+        assert_eq!(output.len(), input.len());
+        assert_eq!(output, input);
         Ok(())
     }
 }